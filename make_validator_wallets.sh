--- conflicted
+++ resolved
@@ -8,35 +8,13 @@
     [[ "$0" = "$BASH_SOURCE" ]] && exit 1 || return 1
 fi
 
-<<<<<<< HEAD
 mkdir -p "$WALLET_DIR"
-=======
-walletbasedir=$WALLET_DIR
-account_passwords_csv_file=$ACCOUNT_PASSWORDS_LOC
-
-validator_wallet_name="$VALIDATORS_WALLET_NAME"
-validator_wallet_passphrase=$VALIDATORS_WALLET_PASSWORD
-
-account_start=$ACC_START_INDEX
-account_end=$ACC_END_INDEX
-
-# HD wallet work in progress, need to update tooling to support wallet-passwords.
-#wallet_type="hierarchical deterministic"
-wallet_type="non-deterministic"
-
-mkdir -p "$walletbasedir"
->>>>>>> bf5ab769
 
 echo "Creating validator wallet"
 
 # Create wallet
-<<<<<<< HEAD
-~/go/bin/ethdo wallet create \
+ethdo wallet create \
    --type="hierarchical deterministic" \
-=======
-ethdo wallet create \
-   --type="$wallet_type" \
->>>>>>> bf5ab769
    --debug=true \
    --basedir="$WALLET_DIR" \
    --wallet="$VALIDATORS_WALLET_NAME" \
@@ -47,16 +25,8 @@
    account_name="$VALIDATORS_WALLET_NAME/$i"
    echo "Creating validator account $account_name"
 
-<<<<<<< HEAD
-   ~/go/bin/ethdo account create \
+   ethdo account create \
       --basedir="$WALLET_DIR" \
-=======
-   # Generate a password for the account. A base64 string. (and remove the newline from the output)
-   account_passphrase=$(openssl rand -base64 32 | tr -d '\n')
-
-   ethdo account create \
-      --basedir="$walletbasedir" \
->>>>>>> bf5ab769
       --account="$account_name" \
       --store="filesystem" \
       --walletpassphrase="$VALIDATORS_WALLET_PASSWORD"
