--- conflicted
+++ resolved
@@ -24,15 +24,8 @@
 	"github.com/spf13/cobra"
 	"github.com/tyler-smith/go-bip39"
 	e2types "github.com/wealdtech/go-eth2-types/v2"
-<<<<<<< HEAD
-	keystorev4 "github.com/wealdtech/go-eth2-wallet-encryptor-keystorev4"
-	hd "github.com/wealdtech/go-eth2-wallet-hd/v2"
-	scratch "github.com/wealdtech/go-eth2-wallet-store-scratch"
-	types "github.com/wealdtech/go-eth2-wallet-types/v2"
+	util "github.com/wealdtech/go-eth2-util"
 	"golang.org/x/sync/errgroup"
-=======
-	util "github.com/wealdtech/go-eth2-util"
->>>>>>> e70f1885
 )
 
 func init() {
@@ -41,11 +34,7 @@
 }
 
 type WalletOutput interface {
-<<<<<<< HEAD
-	InsertAccount(priv e2types.PrivateKey, idx uint64) error
-=======
-	InsertAccount(priv e2types.PrivateKey, insecure bool) error
->>>>>>> e70f1885
+	InsertAccount(priv e2types.PrivateKey, insecure bool, idx uint64) error
 }
 
 // Following EIP 2335
@@ -132,7 +121,6 @@
 	entries []*KeyEntry
 }
 
-<<<<<<< HEAD
 func NewWalletWriter(entries uint64) *WalletWriter {
 	return &WalletWriter{
 		entries: make([]*KeyEntry, entries),
@@ -140,12 +128,8 @@
 
 }
 
-func (ww *WalletWriter) InsertAccount(priv e2types.PrivateKey, idx uint64) error {
-	key, err := NewKeyEntry(priv)
-=======
-func (ww *WalletWriter) InsertAccount(priv e2types.PrivateKey, insecure bool) error {
+func (ww *WalletWriter) InsertAccount(priv e2types.PrivateKey, insecure bool, idx uint64) error {
 	key, err := NewKeyEntry(priv, insecure)
->>>>>>> e70f1885
 	if err != nil {
 		return err
 	}
@@ -390,14 +374,8 @@
 		Run: func(cmd *cobra.Command, args []string) {
 			checkErr := makeCheckErr(cmd)
 
-<<<<<<< HEAD
-			//ww := &WalletWriter{}
 			ww := NewWalletWriter(accountMax - accountMin)
-			checkErr(selectVals(context.Background(), walletProv, accountMin, accountMax, ww), "failed to assign validators")
-=======
-			ww := &WalletWriter{}
 			checkErr(selectVals(sourceMnemonic, accountMin, accountMax, ww, insecure), "failed to assign validators")
->>>>>>> e70f1885
 			checkErr(ww.WriteOutputs(outputDataPath, prysmPass), "failed to write output")
 		},
 	}
@@ -431,49 +409,22 @@
 	var g errgroup.Group
 	// Try look for unassigned accounts in the wallet
 	for i := minAcc; i < maxAcc; i++ {
-<<<<<<< HEAD
 		idx := i
 		g.Go(func() error {
-			name := validatorKeyName(idx)
-			a, err := wallet.AccountByName(ctx, name)
+			valAccPath := fmt.Sprintf("m/12381/3600/%d/0/0", idx)
+			a, err := util.PrivateKeyFromSeedAndPath(valSeed, valAccPath)
 			if err != nil {
-				return fmt.Errorf("account %s cannot be opened", name)
+				return fmt.Errorf("account %s cannot be derived, continuing to next account", valAccPath)
 			}
 			pubkey := narrowedPubkey(hex.EncodeToString(a.PublicKey().Marshal()))
-			if aLocked, ok := a.(types.AccountLocker); ok {
-				if err := aLocked.Unlock(ctx, []byte{}); err != nil {
-					return fmt.Errorf("failed to unlock priv key for account %s with pubkey %s: %v", a.ID().String(), pubkey, err)
-				}
-=======
-		valAccPath := fmt.Sprintf("m/12381/3600/%d/0/0", i)
-		a, err := util.PrivateKeyFromSeedAndPath(valSeed, valAccPath)
-		if err != nil {
-			fmt.Printf("Account %s cannot be derived, continuing to next account.\n", valAccPath)
-			continue
-		}
-		pubkey := narrowedPubkey(hex.EncodeToString(a.PublicKey().Marshal()))
-		if err := output.InsertAccount(a, insecure); err != nil {
-			if err.Error() == fmt.Sprintf("account with name \"%s\" already exists", pubkey) {
-				fmt.Printf("Account with pubkey %s already exists in output wallet, skipping it\n", pubkey)
-			} else {
-				return fmt.Errorf("failed to import account with pubkey %s into output wallet: %v", pubkey, err)
->>>>>>> e70f1885
-			}
-			aPriv, ok := a.(types.AccountPrivateKeyProvider)
-			if !ok {
-				return fmt.Errorf("cannot get priv key for account %s with pubkey %s", a.ID().String(), pubkey)
-			}
-			priv, err := aPriv.PrivateKey(ctx)
-			if err != nil {
-				return fmt.Errorf("cannot read priv key for account %s with pubkey %s: %v", a.ID().String(), pubkey, err)
-			}
-			if err := output.InsertAccount(priv, idx); err != nil {
+			if err := output.InsertAccount(a, insecure, idx); err != nil {
 				if err.Error() == fmt.Sprintf("account with name \"%s\" already exists", pubkey) {
 					fmt.Printf("Account with pubkey %s already exists in output wallet, skipping it\n", pubkey)
 				} else {
-					return fmt.Errorf("failed to import account %s with pubkey %s into output wallet: %v", a.ID().String(), pubkey, err)
-				}
-			}
+					return fmt.Errorf("failed to import account with pubkey %s into output wallet: %v", pubkey, err)
+				}
+			}
+
 			return nil
 		})
 
